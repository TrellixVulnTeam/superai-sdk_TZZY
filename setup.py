# coding: utf-8


from setuptools import find_packages, setup

with open("README.md", "r") as fh:
    long_description = fh.read()

NAME = "superai"
<<<<<<< HEAD
VERSION = "0.1.0.alpha1.dev4"
=======
VERSION = "0.1.0.alpha2"
>>>>>>> 07208d99
# To install the library, run the following
#
# python setup.py install
#
# prerequisite: setuptools
# http://pypi.python.org/pypi/setuptools

REQUIRES = [
    "boto3>=1.15",
    "click>=7.0",
    "colorama>=0.3.0",
    "dynaconf>=3.1.2",
    "futures-then>=0.1.1",
    "genson>=1.2.2",
    "jinja2>=2.11.2",
    "joblib>=0.17.0",
    "jsonmerge>=1.7.0",
    "jsonpickle>=1.4.1",
    "pip>=19.1",
    "pyyaml>=3.13",
    "requests>=2.22",
    "scikit-learn>=0.23.2",
    "sgqlc>=12.1",
    "sentry-sdk>=0.19.4",
    "six",
    "warrant>=0.6",
]

BUILD_REQUIRES = [
    "black",
    "bump2version>=1.0.0",
    "setuptools>=50.3.2",
    "Sphinx>=3.2.1",
    "twine>=3.2.0",
    "wheel>=0.35.1",
    "sagemaker>=1.64.1",
]

DP_REQUIRES = [
    "awscli>=1.18.163",
    "superai-dataclient~=0.1.0",
    "superai-schema~=0.0.1",
]

TEST_REQUIRES = [
    "deepdiff>=4.0.7",
    "tox>=2.9.1",
    "coverage>=5.3",
    "pytest>=6.1.2",
    "pytest-cov>=2.10.1",
    "pytest-env>=0.6.2",
    "vcrpy>=4.1.1",
]

setup(
    name=NAME,
    version=VERSION,
    description="super.AI API",
    author="super.AI",
    author_email="support@super.ai",
    url="https://github.com/mysuperai/superai-sdk",
    keywords=["super.AI API", "super.AI SDK"],
    install_requires=REQUIRES,
    extras_require={
        "build": DP_REQUIRES + BUILD_REQUIRES,
        "dp": DP_REQUIRES,
        "test": TEST_REQUIRES + DP_REQUIRES,
    },
    packages=find_packages(),
    include_package_data=True,
    long_description=long_description,
    long_description_content_type="text/markdown",
    entry_points={
        "console_scripts": [
            "superai=superai.cli:main",
        ],
    },
)<|MERGE_RESOLUTION|>--- conflicted
+++ resolved
@@ -7,11 +7,7 @@
     long_description = fh.read()
 
 NAME = "superai"
-<<<<<<< HEAD
-VERSION = "0.1.0.alpha1.dev4"
-=======
 VERSION = "0.1.0.alpha2"
->>>>>>> 07208d99
 # To install the library, run the following
 #
 # python setup.py install
