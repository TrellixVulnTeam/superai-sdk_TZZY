# coding: utf-8


from setuptools import find_packages, setup

with open("README.md", "r") as fh:
    long_description = fh.read()

NAME = "superai"
VERSION = "0.1.0.alpha1.dev18"
# To install the library, run the following
#
# python setup.py install
#
# prerequisite: setuptools
# http://pypi.python.org/pypi/setuptools

REQUIRES = [
<<<<<<< HEAD
    "boto3~=1.16.0",
    "click~=7.0",
    "colorama~=0.4.3",
    "dynaconf~=3.1.2",
=======
    "names",  # TODO: Remove in next versions
    "boto3>=1.16",
    "click>=7.0",
    "colorama>=0.4.3",
    "dynaconf>=3.1.2",
>>>>>>> 76ae480a
    "futures-then>=0.1.1",
    "genson>=1.2.2",
    "jinja2>=2.11.2",
    "joblib>=0.17.0",
    "jsonmerge~=1.7.0",
    "jsonpickle>=1.4.1",
    "pyyaml>=5.3.1",
    "requests>=2.22",
    "sentry-sdk>=0.19.4",
    "scikit-learn>=0.23.2",
    "warrant>=0.6",
]

BUILD_REQUIRES = [
    "bump2version~=1.0.1",
    "setuptools>=50.3.2",
    "Sphinx>=3.2.1",
    "twine~=3.2.0",
    "wheel>=0.35.1",
]
DP_REQUIRES = [
    "ai-marketplace-hub~=0.10.18",  # TODO: Rename to superai-schema
    "awscli~=1.18.163",
    "superai-dataclient~=0.0.1",
]
TEST_REQUIRES = [
    "deepdiff>=4.0.7",
    "tox>=2.9.1",
    "coverage>=5.3",
    "pytest>=6.1.2",
    "pytest-cov>=2.10.1",
    "pytest-env>=0.6.2",
]

setup(
    name=NAME,
    version=VERSION,
    description="super.AI API",
    author="super.AI",
    author_email="support@super.ai",
    url="https://github.com/mysuperai/superai-api-client",
    keywords=["super.AI API"],
    install_requires=REQUIRES,
    extras_require={
        "build": DP_REQUIRES + BUILD_REQUIRES,
        "dp": DP_REQUIRES,
        "test": TEST_REQUIRES + DP_REQUIRES,
    },
    packages=find_packages(),
    include_package_data=True,
    long_description=long_description,
    long_description_content_type="text/markdown",
    entry_points={
        "console_scripts": [
            "superai=superai.cli:main",
        ],
    },
)<|MERGE_RESOLUTION|>--- conflicted
+++ resolved
@@ -16,18 +16,10 @@
 # http://pypi.python.org/pypi/setuptools
 
 REQUIRES = [
-<<<<<<< HEAD
-    "boto3~=1.16.0",
-    "click~=7.0",
-    "colorama~=0.4.3",
-    "dynaconf~=3.1.2",
-=======
-    "names",  # TODO: Remove in next versions
     "boto3>=1.16",
     "click>=7.0",
     "colorama>=0.4.3",
     "dynaconf>=3.1.2",
->>>>>>> 76ae480a
     "futures-then>=0.1.1",
     "genson>=1.2.2",
     "jinja2>=2.11.2",
